[build-system]
requires = [
    "setuptools",
    "scikit-build",
    "cython>=3",
    "cmake",
    "ninja",
    "numpy>=2.0.0",
]
build-backend = "setuptools.build_meta"

[project]
name = "blosc2"
description = "Python wrapper for the C-Blosc2 library"
readme = "README.rst"
authors = [{name = "Blosc Development Team", email = "blosc@blosc.org"}]
maintainers = [{ name = "Blosc Development Team", email = "blosc@blosc.org"}]
license = {text = "BSD-3-Clause"}
classifiers = [
    "Development Status :: 4 - Beta",
    "Intended Audience :: Developers",
    "Intended Audience :: Information Technology",
    "Intended Audience :: Science/Research",
    "License :: OSI Approved :: BSD License",
    "Programming Language :: Python",
    "Topic :: Software Development :: Libraries :: Python Modules",
    "Operating System :: Microsoft :: Windows",
    "Operating System :: Unix",
    "Programming Language :: Python :: 3",
    "Programming Language :: Python :: 3.10",
    "Programming Language :: Python :: 3.11",
    "Programming Language :: Python :: 3.12",
]
requires-python = ">=3.10"
# Follow guidlines from https://scientific-python.org/specs/spec-0000/
dependencies = [
    "numpy>=1.23.0",
    "ndindex",
    "msgpack",
    "numexpr",
    "py-cpuinfo",
    "httpx",
]
dynamic = ["version"]

[project.urls]
homepage = "https://github.com/Blosc/python-blosc2"
documentation = "https://www.blosc.org/python-blosc2/python-blosc2.html"

[tool.cibuildwheel]
# Skip unsupported python versions as well as 32-bit platforms, which are not supported anymore.
skip = "cp36-* cp37-* pp37-* cp38-* pp38-* cp39-* pp39-* *-manylinux_i686  cp*-win32 *_ppc64le *_s390x"
# Let's use a more recent version of the manylinux image for more modern compilers
manylinux-x86_64-image = "manylinux_2_28"
manylinux-aarch64-image = "manylinux_2_28"

[tool.ruff]
line-length = 109
extend-exclude = ["bench"]

[tool.ruff.lint]
extend-select = [
    "B",
    "I",
<<<<<<< HEAD
    "NPY",
=======
    "RET",
>>>>>>> 65af8fba
    "SIM",
    "UP",
]
ignore = [
    "RET505",
    "RET508",
    "SIM108",
]<|MERGE_RESOLUTION|>--- conflicted
+++ resolved
@@ -62,11 +62,8 @@
 extend-select = [
     "B",
     "I",
-<<<<<<< HEAD
     "NPY",
-=======
     "RET",
->>>>>>> 65af8fba
     "SIM",
     "UP",
 ]
