--- conflicted
+++ resolved
@@ -103,12 +103,9 @@
     "PT005",  # deprecated
     "PT011",
     "RET505",
-<<<<<<< HEAD
     "RET508",
     "RUF005",
     "RUF015",
-=======
->>>>>>> bcdc0665
     "SIM108",
     "UP027",  # deprecated
     "UP038",  # https://github.com/astral-sh/ruff/issues/7871
