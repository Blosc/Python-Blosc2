--- conflicted
+++ resolved
@@ -71,13 +71,8 @@
           CIBW_BUILD: 'cp37-* cp38-* cp39-*'
           CIBW_BEFORE_BUILD: python -m pip install -r requirements.txt
           CIBW_BEFORE_TEST: |
-<<<<<<< HEAD
             pip install pytest
             pip install -r requirements.txt
-=======
-            python -m pip install pytest
-            python -m pip install -r requirements.txt
->>>>>>> 39d21aa6
           CIBW_TEST_COMMAND: pytest {project}
           CIBW_BUILD_VERBOSITY: 1
 
