--- conflicted
+++ resolved
@@ -264,22 +264,14 @@
             "You need to pass at least one array.  Use blosc2.empty() if values are not really needed."
         )
 
-<<<<<<< HEAD
-    inputs = list(input for input in inputs.values() if isinstance(input, blosc2.NDArray | np.ndarray | blosc2.C2Array))
-=======
     inputs = list(input for input in inputs.values() if hasattr(input, "shape"))
->>>>>>> 29804f23
 
     # All array inputs should have a compatible shape
     if len(inputs) > 1:
         check_broadcast_compatible(inputs)
 
     # More checks specific of NDArray inputs
-<<<<<<< HEAD
-    NDinputs = list(input for input in inputs if isinstance(input, blosc2.NDArray | blosc2.C2Array))
-=======
     NDinputs = list(input for input in inputs if hasattr(input, "chunks"))
->>>>>>> 29804f23
     if len(NDinputs) == 0:
         # All inputs are NumPy arrays, so we cannot take the fast path
         dtype = inputs[0].dtype if out is None else out.dtype
@@ -404,75 +396,10 @@
     return None
 
 
-<<<<<<< HEAD
-def chunks_getitem(
-    expression: str | Callable, operands: dict, out: np.ndarray = None
-) -> blosc2.NDArray | np.ndarray:
-    """Evaluate the expression in chunks of operands.
-
-    This is used in the __getitem__ method of the LazyArray.
-
-    Parameters
-    ----------
-    expression: str or callable
-        The expression or udf to evaluate.
-    operands: dict
-        A dictionary with the operands.
-    out: ndarray, optional
-        NumPy array where the result will be stored and returned.
-
-    Returns
-    -------
-    :ref:`NDArray` or np.ndarray
-        The output array.
-    """
-    # Choose the NDArray with the largest shape as the reference for shape and chunks
-    basearr = max(
-        (o for o in operands.values() if isinstance(o, blosc2.NDArray | blosc2.C2Array)), key=lambda x: len(x.shape)
-    )
-    shape = basearr.shape
-    chunks = basearr.chunks
-    has_padding = basearr.ext_shape != shape
-    # Iterate over the operands and get the chunks
-    chunk_operands = {}
-    chunks_idx = np.array(basearr.ext_shape) // np.array(chunks)
-    # Iterate over the operands and get the chunks
-    nchunks = basearr.nchunks if isinstance(basearr, blosc2.C2Array) else basearr.schunk.nchunks
-    for nchunk in range(nchunks):
-        coords = tuple(np.unravel_index(nchunk, chunks_idx))
-        # Calculate the shape of the (chunk) slice_ (specially at the end of the array)
-        slice_ = tuple(
-            slice(c * s, min((c + 1) * s, shape[i]))
-            for i, (c, s) in enumerate(zip(coords, chunks, strict=True))
-        )
-        offset = tuple(s.start for s in slice_)  # offset for the udf
-        chunks_ = tuple(s.stop - s.start for s in slice_)
-
-        full_chunk = chunks_ == chunks and not has_padding
-        fill_chunk_operands(operands, shape, slice_, chunks_, full_chunk, nchunk, chunk_operands)
-
-        if callable(expression):
-            # Call the udf directly and use out as the output array
-            expression(tuple(chunk_operands.values()), out[slice_], offset=offset)
-            continue
-
-        if out is None:
-            # Evaluate the expression using chunks of operands
-            result = ne.evaluate(expression, chunk_operands)
-            out = np.empty(shape, dtype=result.dtype)
-            out[slice_] = result
-        else:
-            # Consolidate the result in the output array (avoiding a memory copy)
-            ne.evaluate(expression, chunk_operands, out=out[slice_])
-
-    return out
-
-=======
 def get_chunks_idx(shape, chunks):
     chunks_idx = tuple(math.ceil(s / c) for s, c in zip(shape, chunks, strict=True))
     nchunks = math.prod(chunks_idx)
     return chunks_idx, nchunks
->>>>>>> 29804f23
 
 
 def fast_eval(
@@ -497,17 +424,9 @@
         The output array.
     """
     out = kwargs.pop("_output", None)
-<<<<<<< HEAD
-    basearr = out  # if output is there, let's use it as the basearr
-    if basearr is None:
-        # Choose the NDArray with the largest shape as the reference for shape and chunks
-        basearr = max(
-            (o for o in operands.values() if isinstance(o, blosc2.NDArray | blosc2.C2Array)), key=lambda x: len(x.shape)
-        )
-=======
     where: dict | None = kwargs.pop("_where_args", None)
-    if isinstance(out, blosc2.NDArray):
-        # If 'out' has been passed, and is a NDArray, use it as the base array
+    if isinstance(out, blosc2.NDArray | blosc2.C2Array):
+        # If 'out' has been passed, and is a NDArray or C2Array, use it as the base array
         basearr = out
     else:
         # Otherwise, find the operand with the 'chunks' attribute and the longest shape
@@ -515,20 +434,103 @@
         basearr = max(operands_with_chunks, key=lambda x: len(x.shape))
 
     # Get the shape of the base array
->>>>>>> 29804f23
+    shape = basearr.shape
+    chunks = basearr.chunks
+    has_padding = basearr.ext_shape != shape
+
+    chunk_operands = {}
+    chunks_idx, nchunks = get_chunks_idx(shape, chunks)
+
+    # Iterate over the chunks and evaluate the expression
+    for nchunk in range(nchunks):
+        coords = tuple(np.unravel_index(nchunk, chunks_idx))
+        slice_ = tuple(
+            slice(c * s, min((c + 1) * s, shape[i]))
+            for i, (c, s) in enumerate(zip(coords, chunks, strict=True))
+        )
+        offset = tuple(s.start for s in slice_)  # offset for the udf
+        chunks_ = tuple(s.stop - s.start for s in slice_)
+
+        full_chunk = (chunks_ == chunks) and not has_padding
+        fill_chunk_operands(operands, shape, slice_, chunks_, full_chunk, nchunk, chunk_operands)
+
+        if isinstance(out, np.ndarray) and not where:
+            # Fast path: put the result straight in the output array (avoiding a memory copy)
+            if callable(expression):
+                expression(tuple(chunk_operands.values()), out[slice_], offset=offset)
+            else:
+                ne.evaluate(expression, chunk_operands, out=out[slice_])
+            continue
+        if callable(expression):
+            result = np.empty(chunks_, dtype=out.dtype)
+            expression(tuple(chunk_operands.values()), result, offset=offset)
+        else:
+            if where is None:
+                result = ne.evaluate(expression, chunk_operands)
+            else:
+                # Apply the where condition (in result)
+                if len(where) == 2:
+                    new_expr = f"where({expression}, _where_x, _where_y)"
+                    result = ne.evaluate(new_expr, chunk_operands)
+                else:
+                    # We do not support one or zero operands in the fast path yet
+                    raise ValueError("The where condition must be a tuple with one or two elements")
+
+            if out is None:
+                # We can enter here when using any of the eval() or __getitem__() methods
+                if getitem:
+                    out = np.empty(shape, dtype=result.dtype)
+                else:
+                    out = blosc2.empty(
+                        shape, chunks=chunks, blocks=basearr.blocks, dtype=result.dtype, **kwargs
+                    )
+        # Store the result in the output array
+        if getitem:
+            out[slice_] = result
+        else:
+            if has_padding:
+                out[slice_] = result
+            else:
+                out.schunk.update_data(nchunk, result, copy=False)
+
+    return out
+
+
+def chunks_eval(expression: str | Callable, operands: dict, **kwargs) -> blosc2.NDArray | np.ndarray:
+    """Evaluate the expression in chunks of operands using a fast path.
+
+    Parameters
+    ----------
+    expression: str or callable
+        The expression or udf to evaluate.
+    operands: dict
+        A dictionary with the operands.
+    getitem: bool, optional
+        Whether the expression is being evaluated for a getitem operation or eval().
+    kwargs: dict, optional
+        Keyword arguments that are supported by the :func:`empty` constructor.
+
+    Returns
+    -------
+    :ref:`NDArray` or np.ndarray
+        The output array.
+    """
+    out = kwargs.pop("_output", None)
+    where: dict | None = kwargs.pop("_where_args", None)
+    if isinstance(out, blosc2.NDArray | blosc2.C2Array):
+        # If 'out' has been passed, and is a NDArray or C2Array, use it as the base array
+        basearr = out
+    else:
+        # Otherwise, find the operand with the 'chunks' attribute and the longest shape
+        operands_with_chunks = [o for o in operands.values() if hasattr(o, "chunks")]
+        basearr = max(operands_with_chunks, key=lambda x: len(x.shape))
+
+    # Get the shape of the base array
     shape = basearr.shape
     chunks = basearr.chunks
     has_padding = basearr.ext_shape != shape
     chunk_operands = {}
-<<<<<<< HEAD
-    chunks_idx = np.array(basearr.ext_shape) // np.array(chunks)
-    nchunks = basearr.nchunks if isinstance(basearr, blosc2.C2Array) else basearr.schunk.nchunks
-    # Iterate over the operands and get the chunks
-    for nchunk in range(nchunks):
-        coords = tuple(np.unravel_index(nchunk, chunks_idx))
-=======
     chunks_idx, nchunks = get_chunks_idx(shape, chunks)
->>>>>>> 29804f23
 
     # Iterate over the chunks and evaluate the expression
     for nchunk in range(nchunks):
@@ -539,12 +541,7 @@
         )
         offset = tuple(s.start for s in slice_)
         chunks_ = tuple(s.stop - s.start for s in slice_)
-<<<<<<< HEAD
-
-        full_chunk = chunks_ == chunks and not has_padding
-=======
         full_chunk = (chunks_ == chunks) and not has_padding
->>>>>>> 29804f23
         fill_chunk_operands(operands, shape, slice_, chunks_, full_chunk, nchunk, chunk_operands)
 
         if isinstance(out, np.ndarray) and not where:
