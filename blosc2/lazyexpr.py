--- conflicted
+++ resolved
@@ -512,7 +512,6 @@
         self.inputs_tuple = inputs_tuple  # Keep reference to evict lost reference
         self.shape = None
         if shape is None:
-<<<<<<< HEAD
             # Get res shape
             for obj, _ in inputs_tuple:
                 if isinstance(obj, (np.ndarray, blosc2.NDArray)):
@@ -528,22 +527,10 @@
 
         self.kwargs = kwargs
         self.dtype = dtype
-=======
-            for obj, _ in inputs_tuple:
-                if isinstance(obj, (np.ndarray | blosc2.NDArray)):
-                    # Get res shape
-                    self.shape = obj.shape
-                    break
-        cparams = {"nthreads": 1}
-        # canviar això de nthreads
-        self.res = blosc2.empty(self.shape, dtype, cparams=cparams, **kwargs)
-        self.res._set_aux_numba(func, id(inputs_tuple))
->>>>>>> 134d0f30
         self.func = func
         self.res_eval = None
 
     def eval(self):
-<<<<<<< HEAD
         if self.res_eval is not None:
             return self.res_eval
         # Cannot use multithreading when applying a prefilter, save nthreads to set them
@@ -560,24 +547,19 @@
         self.res_eval = blosc2.empty(self.shape, self.dtype, **self.kwargs)
         self.res_eval._set_pref_udf(self.func, id(self.inputs_tuple))
 
-        aux = np.zeros(self.res_eval.shape, self.res_eval.dtype)
+        aux = np.empty(self.res_eval.shape, self.res_eval.dtype)
         self.res_eval[...] = aux
         self.res_eval.schunk.remove_prefilter(self.func.__name__)
         self.res_eval.schunk.cparams['nthreads'] = self._cnthreads
-=======
-        aux = np.empty(self.res.shape, self.res.dtype)
-        self.res[...] = aux
-        self.res.schunk.remove_prefilter(self.func.__name__)
->>>>>>> 134d0f30
 
         return self.res_eval
 
     def __getitem__(self, item):
-        aux = np.empty(self.res.shape, self.res.dtype)
-        self.res[...] = aux
-        self.res.schunk.remove_prefilter(self.func.__name__)
-
-        return self.res[item]
+        aux = np.empty(self.res_eval.shape, self.res_eval.dtype)
+        self.res_eval[...] = aux
+        self.res_eval.schunk.remove_prefilter(self.func.__name__)
+
+        return self.res_eval[item]
 
 
 # inputs_tuple = ( (operand, dtype), (operand2, dtype2), ... )
