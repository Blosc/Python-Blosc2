--- conflicted
+++ resolved
@@ -96,12 +96,8 @@
 
 
 def _xpost(url, json=None, auth_cookie=None, timeout=15):
-<<<<<<< HEAD
     auth_cookie = auth_cookie or _subscriber_data['auth_cookie']
-    headers = {'Cookie': auth_cookie} if auth_cookie else None
-=======
     headers = {"Cookie": auth_cookie} if auth_cookie else None
->>>>>>> 374845b6
     response = httpx.post(url, json=json, headers=headers, timeout=timeout)
     response.raise_for_status()
     return response.json()
@@ -125,12 +121,8 @@
 
 
 def subscribe(root, urlbase, auth_cookie):
-<<<<<<< HEAD
     url = _sub_api_url(urlbase, f"subscribe/{root}")
     return _xpost(url, auth_cookie=auth_cookie)
-=======
-    return _xpost(f"{urlbase}api/subscribe/{root}", auth_cookie=auth_cookie)
->>>>>>> 374845b6
 
 
 def fetch_data(path, urlbase, params, auth_cookie=None):
@@ -187,16 +179,9 @@
         if path.startswith("/"):
             raise ValueError("The path should start with a root name, not a slash")
         self.path = path
-<<<<<<< HEAD
-
-        if urlbase and not urlbase.endswith('/'):
-            urlbase += '/'
-=======
-        self.root, self.filepath = path.split("/", 1)
-
-        if not urlbase.endswith("/"):
+
+        if urlbase and not urlbase.endswith("/"):
             urlbase += "/"
->>>>>>> 374845b6
         self.urlbase = urlbase
 
         self.auth_cookie = auth_cookie
@@ -208,7 +193,7 @@
         except httpx.HTTPStatusError:
             # Subscribe to root and try again. It is less latency to subscribe directly
             # than to check for the subscription.
-            root, _ = self.path.split('/', 1)
+            root, _ = self.path.split("/", 1)
             subscribe(root, self.urlbase, self.auth_cookie)
             try:
                 self.meta = info(self.path, self.urlbase,
