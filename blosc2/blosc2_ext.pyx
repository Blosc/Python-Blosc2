--- conflicted
+++ resolved
@@ -473,14 +473,9 @@
 
 MAX_TYPESIZE = BLOSC_MAX_TYPESIZE
 MAX_BUFFERSIZE = BLOSC2_MAX_BUFFERSIZE
-<<<<<<< HEAD
 MAX_OVERHEAD = BLOSC2_MAX_OVERHEAD
-VERSION_STRING = (<char*>BLOSC2_VERSION_STRING).decode()
-VERSION_DATE = (<char*>BLOSC2_VERSION_DATE).decode()
-=======
 VERSION_STRING = (<char*>BLOSC2_VERSION_STRING).decode("utf-8")
 VERSION_DATE = (<char*>BLOSC2_VERSION_DATE).decode("utf-8")
->>>>>>> 26ce4814
 MIN_HEADER_LENGTH = BLOSC_MIN_HEADER_LENGTH
 EXTENDED_HEADER_LENGTH = BLOSC_EXTENDED_HEADER_LENGTH
 
@@ -1865,11 +1860,7 @@
             raise ValueError("Only NumPy dtypes are supported")
         cdef char *dtype = self.array.dtype
 
-<<<<<<< HEAD
-        return np.dtype(dtype.decode())
-=======
         return np.dtype(dtype.decode("utf-8"))
->>>>>>> 26ce4814
 
     def get_slice_numpy(self, arr, key):
         start, stop = key
