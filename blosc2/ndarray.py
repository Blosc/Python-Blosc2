#######################################################################
# Copyright (c) 2019-present, Blosc Development Team <blosc@blosc.org>
# All rights reserved.
#
# This source code is licensed under a BSD-style license (found in the
# LICENSE file in the root directory of this source tree)
#######################################################################

from __future__ import annotations

import builtins
import math
from collections import namedtuple
from collections.abc import Sequence

import ndindex
import numpy as np

import blosc2
from blosc2 import SpecialValue, blosc2_ext, compute_chunks_blocks
from blosc2.info import InfoReporter
from blosc2.schunk import SChunk


def make_key_hashable(key):
    if isinstance(key, slice):
        return (key.start, key.stop, key.step)
    elif isinstance(key, tuple):
        return tuple(make_key_hashable(k) for k in key)
    elif isinstance(key, list):
        return tuple(make_key_hashable(k) for k in key)
    elif isinstance(key, np.ndarray):
        return tuple(key.tolist())
    else:
        return key


def process_key(key, shape):
    key = ndindex.ndindex(key).expand(shape).raw
    mask = tuple(True if isinstance(k, int) else False for k in key)
    key = tuple(k if isinstance(k, slice) else slice(k, k + 1, None) for k in key)
    return key, mask


def get_ndarray_start_stop(ndim, key, shape):
    start = [s.start if s.start is not None else 0 for s in key]
    stop = [s.stop if s.stop is not None else sh for s, sh in zip(key, shape, strict=False)]
    # Check that start and stop values do not exceed the shape
    for i in range(ndim):
        if start[i] < 0:
            start[i] = shape[i] + start[i]
        if start[i] > shape[i]:
            start[i] = shape[i]
        if stop[i] < 0:
            stop[i] = shape[i] + stop[i]
        if stop[i] > shape[i]:
            stop[i] = shape[i]
    step = tuple(s.step if s.step is not None else 1 for s in key)
    return start, stop, step


<<<<<<< HEAD
def _check_allowed_dtypes(value: bool | int | float | str | NDArray | blosc2.C2Array | NDField,
                          dtype_category: str, op: str):
    if not (isinstance(value, blosc2.LazyExpr | NDArray | NDField | blosc2.C2Array | np.ndarray)
            or np.isscalar(value)):
=======
def are_partitions_behaved(shape, chunks, blocks):
    """
    Check if the partitions defined by chunks and blocks are well-behaved with shape.

    This makes two checks:

    1. The shape is aligned with the chunks and the chunks are aligned with the blocks.
    2. The partitions are C-contiguous with respect the outer container.

    This is useful for taking fast paths in code.

    Returns
    -------
    bool
        True if the partitions are well-behaved, False otherwise.

    """
    # Check alignment
    alignment_shape_chunks = builtins.all(s % c == 0 for s, c in zip(shape, chunks, strict=True))
    if not alignment_shape_chunks:
        return False
    alignment_chunks_blocks = builtins.all(c % b == 0 for c, b in zip(chunks, blocks, strict=True))
    if not alignment_chunks_blocks:
        return False

    # Check C-contiguity among partitions
    def check_contiguity(shape, part):
        ndims = len(shape)
        inner_dim = ndims - 1
        for i, size, unit in zip(reversed(range(ndims)), reversed(shape), reversed(part), strict=True):
            if size > unit:
                if i < inner_dim:
                    if size % unit != 0:
                        return False
                else:
                    if size != unit:
                        return False
                inner_dim = i
        return True

    # Check C-contiguity for blocks inside chunks
    if not check_contiguity(chunks, blocks):
        return False

    # Check C-contiguity for chunks inside shape
    if not check_contiguity(shape, chunks):
        return False

    return True


def get_chunks_idx(shape, chunks):
    chunks_idx = tuple(math.ceil(s / c) for s, c in zip(shape, chunks, strict=True))
    nchunks = math.prod(chunks_idx)
    return chunks_idx, nchunks


def _check_allowed_dtypes(value: bool | int | float | NDArray | NDField, dtype_category: str, op: str):
    if not (isinstance(value, blosc2.LazyExpr | NDArray | NDField | np.ndarray) or np.isscalar(value)):
>>>>>>> 6c1a47ef
        raise RuntimeError(
            "Expected LazyExpr, NDArray, NDField, C2Array, np.ndarray or scalar instances"
            f" and you provided a '{type(value)}' instance"
        )


class Operand:
    """Base class for all operands in expressions."""

    def __neg__(self):
        return blosc2.LazyExpr(new_op=(0, "-", self))

    def __and__(self, value: int | float | NDArray | NDField | blosc2.C2Array, /):
        _check_allowed_dtypes(value, "numeric", "__and__")
        return blosc2.LazyExpr(new_op=(self, "&", value))

    def __add__(self, value: int | float | NDArray | NDField | blosc2.C2Array, /):
        _check_allowed_dtypes(value, "numeric", "__add__")
        return blosc2.LazyExpr(new_op=(self, "+", value))

    def __iadd__(self, value: int | float | NDArray | NDField | blosc2.C2Array, /):
        _check_allowed_dtypes(value, "numeric", "__iadd__")
        return blosc2.LazyExpr(new_op=(self, "+", value))

    def __radd__(self, value: int | float | NDArray | NDField | blosc2.C2Array, /):
        _check_allowed_dtypes(value, "numeric", "__radd__")
        return blosc2.LazyExpr(new_op=(value, "+", self))

    def __sub__(self, value: int | float | NDArray | NDField | blosc2.C2Array, /):
        _check_allowed_dtypes(value, "numeric", "__sub__")
        return blosc2.LazyExpr(new_op=(self, "-", value))

    def __isub__(self, value: int | float | NDArray | NDField | blosc2.C2Array, /):
        _check_allowed_dtypes(value, "numeric", "__isub__")
        return blosc2.LazyExpr(new_op=(self, "-", value))

    def __rsub__(self, value: int | float | NDArray | NDField | blosc2.C2Array, /):
        _check_allowed_dtypes(value, "numeric", "__rsub__")
        return blosc2.LazyExpr(new_op=(value, "-", self))

    def __mul__(self, value: int | float | NDArray | NDField | blosc2.C2Array, /):
        _check_allowed_dtypes(value, "numeric", "__mul__")
        return blosc2.LazyExpr(new_op=(self, "*", value))

    def __imul__(self, value: int | float | NDArray | NDField | blosc2.C2Array, /):
        _check_allowed_dtypes(value, "numeric", "__imul__")
        return blosc2.LazyExpr(new_op=(self, "*", value))

    def __rmul__(self, value: int | float | NDArray | NDField | blosc2.C2Array, /):
        _check_allowed_dtypes(value, "numeric", "__rmul__")
        return blosc2.LazyExpr(new_op=(value, "*", self))

    def __truediv__(self, value: int | float | NDArray | NDField | blosc2.C2Array, /):
        _check_allowed_dtypes(value, "numeric", "__truediv__")
        return blosc2.LazyExpr(new_op=(self, "/", value))

    def __itruediv__(self, value: int | float | NDArray | NDField | blosc2.C2Array, /):
        _check_allowed_dtypes(value, "numeric", "__itruediv__")
        return blosc2.LazyExpr(new_op=(self, "/", value))

    def __rtruediv__(self, value: int | float | NDArray | NDField | blosc2.C2Array, /):
        _check_allowed_dtypes(value, "numeric", "__rtruediv__")
        return blosc2.LazyExpr(new_op=(value, "/", self))

    def __lt__(self, value: int | float | NDArray | NDField | blosc2.C2Array, /):
        _check_allowed_dtypes(value, "numeric", "__lt__")
        return blosc2.LazyExpr(new_op=(self, "<", value))

    def __le__(self, value: int | float | NDArray | NDField | blosc2.C2Array, /):
        _check_allowed_dtypes(value, "numeric", "__le__")
        return blosc2.LazyExpr(new_op=(self, "<=", value))

    def __gt__(self, value: int | float | NDArray | NDField | blosc2.C2Array, /):
        _check_allowed_dtypes(value, "numeric", "__gt__")
        return blosc2.LazyExpr(new_op=(self, ">", value))

    def __ge__(self, value: int | float | NDArray | NDField | blosc2.C2Array, /):
        _check_allowed_dtypes(value, "numeric", "__ge__")
        return blosc2.LazyExpr(new_op=(self, ">=", value))

    def __eq__(self, value: int | float | NDArray | NDField | blosc2.C2Array, /):
        _check_allowed_dtypes(value, "all", "__eq__")
        if blosc2._disable_overloaded_equal:
            return self is value
        return blosc2.LazyExpr(new_op=(self, "==", value))

    def __ne__(self, value: int | float | NDArray | NDField | blosc2.C2Array, /):
        _check_allowed_dtypes(value, "all", "__ne__")
        return blosc2.LazyExpr(new_op=(self, "!=", value))

    def __pow__(self, value: int | float | NDArray | NDField | blosc2.C2Array, /):
        _check_allowed_dtypes(value, "numeric", "__pow__")
        return blosc2.LazyExpr(new_op=(self, "**", value))

    def __ipow__(self, value: int | float | NDArray | NDField | blosc2.C2Array, /):
        _check_allowed_dtypes(value, "numeric", "__ipow__")
        return blosc2.LazyExpr(new_op=(self, "**", value))

    def __rpow__(self, value: int | float | NDArray | NDField | blosc2.C2Array, /):
        _check_allowed_dtypes(value, "numeric", "__rpow__")
        return blosc2.LazyExpr(new_op=(value, "**", self))

    def sum(self, axis=None, dtype=None, keepdims=False, **kwargs):
        """
        Returns the sum of array elements over a given axis.

        Parameters
        ----------
        axis: int or tuple of ints, optional
            Axis or axes along which a sum is performed. The default, axis=None,
            will sum all the elements of the input array. If axis is negative
            it counts from the last to the first axis.
        dtype: np.dtype, optional
            The type of the returned array and of the accumulator in which the
            elements are summed. The dtype of a is used by default unless a has
            an integer dtype of less precision than the default platform integer.
        keepdims: bool, optional
            If this is set to True, the axes which are reduced are left in the result
            as dimensions with size one. With this option, the result will broadcast
            correctly against the input array.
        kwargs: dict, optional
            Keyword arguments that are supported by the :func:`empty` constructor.

        Returns
        -------
        sum_along_axis: :ref:`NDArray` or :ref:`NDField`
            A NDArray with the sum of the elements along the axis.

        References
        ----------
        `np.sum <https://numpy.org/doc/stable/reference/generated/numpy.sum.html>`_
        """
        expr = blosc2.LazyExpr(new_op=(self, None, None))
        return expr.sum(axis=axis, dtype=dtype, keepdims=keepdims, **kwargs)

    def mean(self, axis=None, dtype=None, keepdims=False, **kwargs):
        """
        Returns the arithmetic mean along the specified axis.

        Parameters
        ----------
        axis: int or tuple of ints, optional
            Axis or axes along which the means are computed. The default is to compute
            the mean of the flattened array.
        dtype: np.dtype, optional
            Type to use in computing the mean. For integer inputs, the default is
            float32; for floating point inputs, it is the same as the input dtype.
        keepdims: bool, optional
            If this is set to True, the axes which are reduced are left in the result
            as dimensions with size one. With this option, the result will broadcast
            correctly against the input array.
        kwargs: dict, optional
            Keyword arguments that are supported by the :func:`empty` constructor.

        Returns
        -------
        mean_along_axis: :ref:`NDArray` or :ref:`NDField`
            A NDArray with the mean of the elements along the axis.

        References
        ----------
        `np.mean <https://numpy.org/doc/stable/reference/generated/numpy.mean.html>`_
        """
        expr = blosc2.LazyExpr(new_op=(self, None, None))
        return expr.mean(axis=axis, dtype=dtype, keepdims=keepdims, **kwargs)

    def std(self, axis=None, dtype=None, ddof=0, keepdims=False, **kwargs):
        """
        Returns the standard deviation along the specified axis.

        Parameters
        ----------
        axis: int or tuple of ints, optional
            Axis or axes along which the standard deviation is computed. The default is
            to compute the standard deviation of the flattened array.
        dtype: np.dtype, optional
            Type to use in computing the standard deviation. For integer inputs, the
            default is float32; for floating point inputs, it is the same as the input dtype.
        ddof: int, optional
            Means Delta Degrees of Freedom. The divisor used in calculations is N - ddof,
            where N represents the number of elements. By default, ddof is zero.
        keepdims: bool, optional
            If this is set to True, the axes which are reduced are left in the result as
            dimensions with size one. With this option, the result will broadcast correctly
            against the input array.
        kwargs: dict, optional
            Keyword arguments that are supported by the :func:`empty` constructor.

        Returns
        -------
        std_along_axis: :ref:`NDArray` or :ref:`NDField`
            A NDArray with the standard deviation of the elements along the axis.

        References
        ----------
        `np.std <https://numpy.org/doc/stable/reference/generated/numpy.std.html>`_
        """
        expr = blosc2.LazyExpr(new_op=(self, None, None))
        return expr.std(axis=axis, dtype=dtype, ddof=ddof, keepdims=keepdims, **kwargs)

    def var(self, axis=None, dtype=None, ddof=0, keepdims=False, **kwargs):
        """
        Returns the variance along the specified axis.

        Parameters
        ----------
        axis: int or tuple of ints, optional
            Axis or axes along which the variance is computed. The default is to compute
            the variance of the flattened array.
        dtype: np.dtype, optional
            Type to use in computing the variance. For integer inputs, the default is
            float32; for floating point inputs, it is the same as the input dtype.
        ddof: int, optional
            Means Delta Degrees of Freedom. The divisor used in calculations is N - ddof,
            where N represents the number of elements. By default ddof is zero.
        keepdims: bool, optional
            If this is set to True, the axes which are reduced are left in the result as
            dimensions with size one. With this option, the result will broadcast correctly
            against the input array.
        kwargs: dict, optional
            Keyword arguments that are supported by the :func:`empty` constructor.

        Returns
        -------
        var_along_axis: :ref:`NDArray` or :ref:`NDField`
            A NDArray with the variance of the elements along the axis.

        References
        ----------
        `np.var <https://numpy.org/doc/stable/reference/generated/numpy.var.html>`_
        """
        expr = blosc2.LazyExpr(new_op=(self, None, None))
        return expr.var(axis=axis, dtype=dtype, ddof=ddof, keepdims=keepdims, **kwargs)

    def prod(self, axis=None, dtype=None, out=None, keepdims=False, **kwargs):
        """
        Returns the product of array elements over a given axis.

        Parameters
        ----------
        axis: int or tuple of ints, optional
            Axis or axes along which a product is performed. The default, axis=None,
            will multiply all the elements of the input array. If axis is negative
            it counts from the last to the first axis.
        dtype: np.dtype, optional
            The type of the returned array and of the accumulator in which the
            elements are multiplied. The dtype of a is used by default unless a has
            an integer dtype of less precision than the default platform integer.
        keepdims: bool, optional
            If this is set to True, the axes which are reduced are left in the result
            as dimensions with size one. With this option, the result will broadcast
            correctly against the input array.
        kwargs: dict, optional
            Keyword arguments that are supported by the :func:`empty` constructor.

        Returns
        -------
        product_along_axis: :ref:`NDArray` or :ref:`NDField`
            A NDArray with the product of the elements along the axis.

        References
        ----------
        `np.prod <https://numpy.org/doc/stable/reference/generated/numpy.prod.html>`_
        """
        expr = blosc2.LazyExpr(new_op=(self, None, None))
        return expr.prod(axis=axis, dtype=dtype, keepdims=keepdims, **kwargs)

    def min(self, axis=None, keepdims=False, **kwargs):
        """
        Returns the minimum along a given axis.

        Parameters
        ----------
        axis: int or tuple of ints, optional
            Axis or axes along which to operate. By default, flattened input is used.
        keepdims: bool, optional
            If this is set to True, the axes which are reduced are left in the result
            as dimensions with size one. With this option, the result will broadcast
            correctly against the input array.

        Returns
        -------
        min_along_axis: :ref:`NDArray` or :ref:`NDField`
            A NDArray with the minimum of the elements along the axis.

        References
        ----------
        `np.min <https://numpy.org/doc/stable/reference/generated/numpy.min.html>`_
        """
        expr = blosc2.LazyExpr(new_op=(self, None, None))
        return expr.min(axis=axis, keepdims=keepdims, **kwargs)

    def max(self, axis=None, keepdims=False, **kwargs):
        """
        Returns the maximum along a given axis.

        Parameters
        ----------
        axis: int or tuple of ints, optional
            Axis or axes along which to operate. By default, flattened input is used.
        keepdims: bool, optional
            If this is set to True, the axes which are reduced are left in the result
            as dimensions with size one. With this option, the result will broadcast
            correctly against the input array.

        Returns
        -------
        max_along_axis: :ref:`NDArray` or :ref:`NDField`
            A NDArray with the maximum of the elements along the axis.

        References
        ----------
        `np.max <https://numpy.org/doc/stable/reference/generated/numpy.max.html>`_
        """
        expr = blosc2.LazyExpr(new_op=(self, None, None))
        return expr.max(axis=axis, keepdims=keepdims, **kwargs)

    def any(self, axis=None, keepdims=False, **kwargs):
        """
        Test whether any array element along a given axis evaluates to True.

        Parameters
        ----------
        axis: int or tuple of ints, optional
            Axis or axes along which to operate. By default, flattened input is used.
        keepdims: bool, optional
            If this is set to True, the axes which are reduced are left in the result as
            dimensions with size one. With this option, the result will broadcast correctly
            against the input array.

        Returns
        -------
        any_along_axis: :ref:`NDArray` or :ref:`NDField`
            A NDArray with the result of the evaluation along the axis.

        References
        ----------
        `np.any <https://numpy.org/doc/stable/reference/generated/numpy.any.html>`_
        """
        expr = blosc2.LazyExpr(new_op=(self, None, None))
        return expr.any(axis=axis, keepdims=keepdims, **kwargs)

    def all(self, axis=None, keepdims=False, **kwargs):
        """
        Test whether all array elements along a given axis evaluate to True.

        Parameters
        ----------
        axis: int or tuple of ints, optional
            Axis or axes along which to operate. By default, flattened input is used.
        keepdims: bool, optional
            If this is set to True, the axes which are reduced are left in the result as
            dimensions with size one. With this option, the result will broadcast correctly
            against the input array.

        Returns
        -------
        all_along_axis: :ref:`NDArray` or :ref:`NDField`
            A NDArray with the result of the evaluation along the axis.

        References
        ----------
        `np.all <https://numpy.org/doc/stable/reference/generated/numpy.all.html>`_
        """
        expr = blosc2.LazyExpr(new_op=(self, None, None))
        return expr.all(axis=axis, keepdims=keepdims, **kwargs)


class NDArray(blosc2_ext.NDArray, Operand):
    def __init__(self, **kwargs):
        self._schunk = SChunk(_schunk=kwargs["_schunk"], _is_view=True)  # SChunk Python instance
        self._keep_last_read = False
        # Where to store the last read data
        self._last_read = {}
        super().__init__(kwargs["_array"])
        # Accessor to fields
        self._fields = {}
        if self.dtype.fields:
            for field in self.dtype.fields:
                self._fields[field] = NDField(self, field)

    @property
    def fields(self):
        """
        Dictionary with the fields of the structured array.

        Returns
        -------
        fields: dict
            A dictionary with the fields of the structured array.

        Examples
        --------
        >>> import blosc2
        >>> shape = (10,)
        >>> dtype = np.dtype([('a', np.int32), ('b', np.float64)])
        >>> # Create a structured array
        >>> sa = blosc2.zeros(shape, dtype=dtype)
        >>> # Evaluate if the fields are equal
        >>> np.all((sa.fields['a'] == sa.fields['b'])[:])
        True

        """
        return self._fields

    @property
    def keep_last_read(self):
        return self._keep_last_read

    @keep_last_read.setter
    def keep_last_read(self, value: bool):
        if not isinstance(value, bool):
            raise ValueError("keep_last_read should be a boolean")
        # Reset last read data
        self._last_read.clear()
        self._keep_last_read = value

    @property
    def info(self):
        """
        Print information about this array.
        """
        return InfoReporter(self)

    @property
    def info_items(self):
        items = []
        items += [("type", f"{self.__class__.__name__}")]
        items += [("shape", self.shape)]
        items += [("chunks", self.chunks)]
        items += [("blocks", self.blocks)]
        items += [("dtype", self.dtype)]
        items += [("cratio", f"{self.schunk.cratio:.2f}")]
        items += [("cparams", self.schunk.cparams)]
        items += [("dparams", self.schunk.dparams)]
        return items

    @property
    def schunk(self):
        """
        The :ref:`SChunk <SChunk>` reference of the :ref:`NDArray <NDArray>`.
        All the attributes from the :ref:`SChunk <SChunk>` can be accessed through
        this instance as `self.schunk`.

        See Also
        --------
        :ref:`SChunk Attributes <SChunkAttributes>`
        """
        return self._schunk

    @property
    def blocksize(self):
        """The block size (in bytes) for this container.

        This is a shortcut to
        :attr:`SChunk.blocksize <blosc2.schunk.SChunk.blocksize>` and can be accessed
        through the :attr:`schunk` attribute as well.

        See Also
        --------
        :attr:`schunk`
        """
        return self._schunk.blocksize

    def __getitem__(self, key: int | slice | Sequence[slice] | blosc2.LazyExpr | str) -> np.ndarray:
        """Get a (multidimensional) slice as specified in key.

        Parameters
        ----------
        key: int, slice, sequence of slices or LazyExpr
            The slice(s) to be retrieved. Note that step parameter is not honored yet
            in slices. If a LazyExpr is provided, the expression is supposed to be of boolean
            type and the result will be the values of this array where the expression is True.
            If the key is a string, it will be converted to a LazyExpr, and will search for the
            operands in the fields of this structured array.

        Returns
        -------
        out: np.ndarray | blosc2.LazyExpr
            An array (or LazyExpr) with the requested data.

        Examples
        --------
        >>> import blosc2
        >>> shape = [25, 10]
        >>> # Create an array
        >>> a = blosc2.full(shape, 3.3333)
        >>> # Get slice as a NumPy array
        >>> a[:5, :5]
        array([[3.3333, 3.3333, 3.3333, 3.3333, 3.3333],
               [3.3333, 3.3333, 3.3333, 3.3333, 3.3333],
               [3.3333, 3.3333, 3.3333, 3.3333, 3.3333],
               [3.3333, 3.3333, 3.3333, 3.3333, 3.3333],
               [3.3333, 3.3333, 3.3333, 3.3333, 3.3333]])
        """
        # First try some fast paths for common cases
        if isinstance(key, np.integer):
            # Massage the key to a tuple and go the fast path
            key_ = (slice(key, key + 1), *(slice(None),) * (self.ndim - 1))
            start, stop, step = get_ndarray_start_stop(self.ndim, key_, self.shape)
            shape = tuple(sp - st for st, sp in zip(start, stop, strict=True))
        elif isinstance(key, tuple) and (
            builtins.sum(isinstance(k, builtins.slice) for k in key) == self.ndim
        ):
            # This can be processed in a fast way already
            start, stop, step = get_ndarray_start_stop(self.ndim, key, self.shape)
            shape = tuple(sp - st for st, sp in zip(start, stop, strict=True))
        else:
            # The more general case (this is quite slow)
            # If the key is a LazyExpr, decorate with ``where`` and return it
            if isinstance(key, blosc2.LazyExpr):
                return key.where(self)
            if isinstance(key, str):
                if self.dtype.fields is None:
                    raise ValueError("The array is not structured (its dtype does not have fields)")
                expr = blosc2.LazyExpr._new_expr(key, self.fields)
                return expr.where(self)
            key_, mask = process_key(key, self.shape)
            start, stop, step = get_ndarray_start_stop(self.ndim, key_, self.shape)
            shape = np.array([sp - st for st, sp in zip(start, stop, strict=True)])
            shape = tuple(shape[[not m for m in mask]])

        # Create the array to store the result
        arr = np.empty(shape, dtype=self.dtype)
        nparr = super().get_slice_numpy(arr, (start, stop))
        if step != (1,) * self.ndim:
            if len(step) == 1:
                return nparr[:: step[0]]
            slice_ = tuple(slice(None, None, st) for st in step)
            return nparr[slice_]

        if self._keep_last_read:
            self._last_read.clear()
            inmutable_key = make_key_hashable(key)
            self._last_read[inmutable_key] = nparr

        return nparr

    def __setitem__(self, key, value):
        """Set a slice.

        Parameters
        ----------
        key: int, slice or sequence of slices
            The index for the slices to be updated. Note that step parameter
            is not honored yet.
        value: Py_Object Supporting the Buffer Protocol
            An object supporting the
            `Buffer Protocol <https://docs.python.org/3/c-api/buffer.html>`_
            used to overwrite the slice.

        Examples
        --------
        >>> import blosc2
        >>> # Create an array
        >>> a = blosc2.full([8, 8], 3.3333)
        >>> # Set a slice to 0
        >>> a[:5, :5] = 0
        >>> a[:]
        array([[0.    , 0.    , 0.    , 0.    , 0.    , 3.3333, 3.3333, 3.3333],
               [0.    , 0.    , 0.    , 0.    , 0.    , 3.3333, 3.3333, 3.3333],
               [0.    , 0.    , 0.    , 0.    , 0.    , 3.3333, 3.3333, 3.3333],
               [0.    , 0.    , 0.    , 0.    , 0.    , 3.3333, 3.3333, 3.3333],
               [0.    , 0.    , 0.    , 0.    , 0.    , 3.3333, 3.3333, 3.3333],
               [3.3333, 3.3333, 3.3333, 3.3333, 3.3333, 3.3333, 3.3333, 3.3333],
               [3.3333, 3.3333, 3.3333, 3.3333, 3.3333, 3.3333, 3.3333, 3.3333],
               [3.3333, 3.3333, 3.3333, 3.3333, 3.3333, 3.3333, 3.3333, 3.3333]])
        """
        blosc2_ext.check_access_mode(self.schunk.urlpath, self.schunk.mode)
        key, _ = process_key(key, self.shape)
        start, stop, step = get_ndarray_start_stop(self.ndim, key, self.shape)
        if step != (1,) * self.ndim:
            raise ValueError("Step parameter is not supported yet")
        key = (start, stop)

        if isinstance(value, int | float | bool):
            shape = [sp - st for sp, st in zip(stop, start, strict=False)]
            value = np.full(shape, value, dtype=self.dtype)
        elif isinstance(value, NDArray):
            value = value[...]
        elif isinstance(value, np.ndarray):
            if value.dtype != self.dtype:
                raise ValueError("The dtype of the value should be the same as the array")

        return super().set_slice(key, value)

    def iterchunks_info(self):
        """
        Iterate over :paramref:`self` chunks, providing info on index and special values.

        Yields
        ------
        info: namedtuple
            A namedtuple with the following fields:
            nchunk: the index of the chunk (int).
            coords: the coordinates of the chunk, in chunk units (tuple).
            cratio: the compression ratio of the chunk (float).
            special: the special value enum of the chunk; if 0, the chunk is not special (SpecialValue).
            repeated_value: the repeated value for the chunk; if not SpecialValue.VALUE, it is None.
            lazychunk: a buffer with the complete lazy chunk (bytes).
        """
        ChunkInfoNDArray = namedtuple(
            "ChunkInfoNDArray", ["nchunk", "coords", "cratio", "special", "repeated_value", "lazychunk"]
        )
        chunks_idx = np.array(self.ext_shape) // np.array(self.chunks)
        for cinfo in self.schunk.iterchunks_info():
            nchunk, cratio, special, repeated_value, lazychunk = cinfo
            coords = tuple(np.unravel_index(cinfo.nchunk, chunks_idx))
            if cinfo.special == SpecialValue.VALUE:
                repeated_value = np.frombuffer(cinfo.repeated_value, dtype=self.dtype)[0]
            yield ChunkInfoNDArray(nchunk, coords, cratio, special, repeated_value, lazychunk)

    def tobytes(self):
        """Returns a buffer with the data contents.

        Returns
        -------
        out: bytes
            The buffer containing the data of the whole array.

        Examples
        --------
        >>> import blosc2
        >>> import numpy as np
        >>> dtype = np.dtype("i4")
        >>> shape = [23, 11]
        >>> a = np.arange(0, int(np.prod(shape)), dtype=dtype).reshape(shape)
        >>> # Create an array
        >>> b = blosc2.asarray(a)
        >>> b.tobytes() == bytes(a[...])
        True
        """
        return super().tobytes()

    def to_cframe(self):
        """Get a bytes object containing the serialized :ref:`NDArray <NDArray>` instance.

        Returns
        -------
        out: bytes
            The buffer containing the serialized :ref:`NDArray <NDArray>` instance.

        See Also
        --------
        :func:`~blosc2.ndarray_from_cframe`

        """
        return super().to_cframe()

    def copy(self, dtype=None, **kwargs):
        """Create a copy of an array with same parameters.

        Parameters
        ----------
        dtype: np.dtype
            The new array dtype. Default `self.dtype`.

        Other Parameters
        ----------------
        kwargs: dict, optional
            Keyword arguments that are supported by the :func:`empty` constructor.
            If some are not specified, the default will be the ones from the original
            array (except for the urlpath).

        Returns
        -------
        out: :ref:`NDArray <NDArray>`
            A :ref:`NDArray <NDArray>` with a copy of the data.

        See Also
        --------
        :func:`copy`

        Examples
        --------
        >>> import blosc2
        >>> import numpy as np
        >>> shape = (10, 10)
        >>> blocks = (10, 10)
        >>> dtype = np.bool_
        >>> # Create a NDArray with default chunks
        >>> a = blosc2.zeros(shape, blocks=blocks, dtype=dtype)
        >>> # Get a copy with default chunks and blocks
        >>> b = a.copy(chunks=None, blocks=None)
        >>> np.array_equal(b[...], a[...])
        True
        """
        if dtype is None:
            dtype = self.dtype
        kwargs["cparams"] = kwargs.get("cparams", self.schunk.cparams).copy()
        kwargs["dparams"] = kwargs.get("dparams", self.schunk.dparams).copy()
        if "meta" not in kwargs:
            # Copy metalayers as well
            meta_dict = {}
            for meta in self.schunk.meta.keys():
                meta_dict[meta] = self.schunk.meta[meta]
            kwargs["meta"] = meta_dict
        _check_ndarray_kwargs(**kwargs)

        return super().copy(dtype, **kwargs)

    def resize(self, newshape):
        """Change the shape of the array by growing or shrinking one or more dimensions.

        Parameters
        ----------
        newshape : tuple or list
            The new shape of the array. It should have the same dimensions
            as :paramref:`self`.

        Notes
        -----
        The array values corresponding to the added positions are not initialized.
        Thus, the user is in charge of initializing them.

        Examples
        --------
        >>> import blosc2
        >>> import numpy as np
        >>> dtype = np.dtype(np.float32)
        >>> shape = [23, 11]
        >>> a = np.linspace(1, 3, num=int(np.prod(shape))).reshape(shape)
        >>> # Create an array
        >>> b = blosc2.asarray(a)
        >>> newshape = [50, 10]
        >>> # Extend first dimension, shrink second dimension
        >>> _ = b.resize(newshape)
        >>> b.shape
        (50, 10)
        """
        blosc2_ext.check_access_mode(self.schunk.urlpath, self.schunk.mode)
        return super().resize(newshape)

    def slice(self, key, **kwargs):
        """Get a (multidimensional) slice as a new :ref:`NDArray <NDArray>`.

        Parameters
        ----------
        key: int, slice or sequence of slices
            The index for the slices to be updated. Note that the step parameter is
            not honored yet in slices.

        Other Parameters
        ----------------
        kwargs: dict, optional
            Keyword arguments that are supported by the :func:`empty` constructor.

        Returns
        -------
        out: :ref:`NDArray <NDArray>`
            An array with the requested data. The dtype will be the same as `self`.

        Examples
        --------
        >>> import blosc2
        >>> import numpy as np
        >>> shape = [23, 11]
        >>> a = np.arange(np.prod(shape)).reshape(shape)
        >>> # Create an array
        >>> b = blosc2.asarray(a)
        >>> slices = (slice(3, 7), slice(1, 11))
        >>> # Get a slice as a new NDArray
        >>> c = b.slice(slices)
        >>> c.shape
        (4, 10)
        """
        _check_ndarray_kwargs(**kwargs)
        key, mask = process_key(key, self.shape)
        start, stop, step = get_ndarray_start_stop(self.ndim, key, self.shape)
        if step != (1,) * self.ndim:
            raise ValueError("Step parameter is not supported yet")
        key = (start, stop)
        return super().get_slice(key, mask, **kwargs)

    def squeeze(self):
        """Remove the 1's in array's shape.

        Examples
        --------
        >>> import blosc2
        >>> shape = [1, 23, 1, 11, 1]
        >>> # Create an array
        >>> a = blosc2.full(shape, 2**30)
        >>> a.shape
        (1, 23, 1, 11, 1)
        >>> # Squeeze the array
        >>> a.squeeze()
        >>> a.shape
        (23, 11)
        """
        super().squeeze()


def sum(ndarr: NDArray | NDField | blosc2.C2Array, axis=None, dtype=None, keepdims=False, **kwargs):
    """
    Returns the sum of array elements over a given axis.

    Parameters
    ----------
    ndarr: :ref:`NDArray` or :ref:`NDField` or ref:`C2Array` or :ref:`LazyExpr`
        The input array or expression.
    axis: int or tuple of ints, optional
        Axis or axes along which a sum is performed. The default, axis=None,
        will sum all the elements of the input array. If axis is negative
        it counts from the last to the first axis.
    dtype: np.dtype, optional
        The type of the returned array and of the accumulator in which the
        elements are summed. The dtype of :paramref:`ndarr` is used by default unless it has
        an integer dtype of less precision than the default platform integer.
    keepdims: bool, optional
        If this is set to True, the axes which are reduced are left in the result
        as dimensions with size one. With this option, the result will broadcast
        correctly against the input array.
    kwargs: dict, optional
        Keyword arguments that are supported by the :func:`empty` constructor.

    Returns
    -------
    sum_along_axis: :ref:`NDArray` or :ref:`NDField`
            A NDArray with the sum of the elements along the axis.

    References
    ----------
    `np.sum <https://numpy.org/doc/stable/reference/generated/numpy.sum.html>`_
    """
    return ndarr.sum(axis=axis, dtype=dtype, keepdims=keepdims, **kwargs)


def mean(ndarr: NDArray | NDField | blosc2.C2Array, axis=None, dtype=None, keepdims=False, **kwargs):
    """
    Returns the arithmetic mean along the specified axis.

    Parameters
    ----------
    ndarr: :ref:`NDArray` or :ref:`NDField` or ref:`C2Array` or :ref:`LazyExpr`
        The input array or expression.
    axis: int or tuple of ints, optional
        Axis or axes along which the means are computed. The default is to compute
        the mean of the flattened array.
    dtype: np.dtype, optional
        Type to use in computing the mean. For integer inputs, the default is
        float32; for floating point inputs, it is the same as the input dtype.
    keepdims: bool, optional
        If this is set to True, the axes which are reduced are left in the result
        as dimensions with size one. With this option, the result will broadcast
        correctly against the input array.
    kwargs: dict, optional
        Keyword arguments that are supported by the :func:`empty` constructor.

    Returns
    -------
    mean_along_axis: :ref:`NDArray` or :ref:`NDField`
        A NDArray with the mean of the elements along the axis.

    References
    ----------
    `np.mean <https://numpy.org/doc/stable/reference/generated/numpy.mean.html>`_
    """
    return ndarr.mean(axis=axis, dtype=dtype, keepdims=keepdims, **kwargs)


def std(ndarr: NDArray | NDField | blosc2.C2Array, axis=None, dtype=None, ddof=0, keepdims=False, **kwargs):
    """
    Returns the standard deviation along the specified axis.

    Parameters
    ----------
    ndarr: :ref:`NDArray` or :ref:`NDField` or ref:`C2Array` or :ref:`LazyExpr`
        The input array or expression.
    axis: int or tuple of ints, optional
        Axis or axes along which the standard deviation is computed. The default is
        to compute the standard deviation of the flattened array.
    dtype: np.dtype, optional
        Type to use in computing the standard deviation. For integer inputs, the
        default is float32; for floating point inputs, it is the same as the input dtype.
    ddof: int, optional
        Means Delta Degrees of Freedom. The divisor used in calculations is N - ddof,
        where N represents the number of elements. By default ddof is zero.
    keepdims: bool, optional
        If this is set to True, the axes which are reduced are left in the result as
        dimensions with size one. With this option, the result will broadcast correctly
        against the input array.
    kwargs: dict, optional
        Keyword arguments that are supported by the :func:`empty` constructor.

    Returns
    -------
    std_along_axis: :ref:`NDArray` or :ref:`NDField`
            A NDArray with the standard deviation of the elements along the axis.

    References
    ----------
    `np.std <https://numpy.org/doc/stable/reference/generated/numpy.std.html>`_
    """
    return ndarr.std(axis=axis, dtype=dtype, ddof=ddof, keepdims=keepdims, **kwargs)


def var(ndarr: NDArray | NDField | blosc2.C2Array, axis=None, dtype=None, ddof=0, keepdims=False, **kwargs):
    """
    Returns the variance along the specified axis.

    Parameters
    ----------
    ndarr: :ref:`NDArray` or :ref:`NDField` or ref:`C2Array` or :ref:`LazyExpr`
        The input array or expression.
    axis: int or tuple of ints, optional
        Axis or axes along which the variance is computed. The default is to compute
        the variance of the flattened array.
    dtype: np.dtype, optional
        Type to use in computing the variance. For integer inputs, the default is
        float32; for floating point inputs, it is the same as the input dtype.
    ddof: int, optional
        Means Delta Degrees of Freedom. The divisor used in calculations is N - ddof,
        where N represents the number of elements. By default ddof is zero.
    keepdims: bool, optional
        If this is set to True, the axes which are reduced are left in the result as
        dimensions with size one. With this option, the result will broadcast correctly
        against the input array.
    kwargs: dict, optional
        Keyword arguments that are supported by the :func:`empty` constructor.

    Returns
    -------
    var_along_axis: :ref:`NDArray` or :ref:`NDField`
            A NDArray with the variance of the elements along the axis.

    References
    ----------
    `np.var <https://numpy.org/doc/stable/reference/generated/numpy.var.html>`_
    """
    return ndarr.var(axis=axis, dtype=dtype, ddof=ddof, keepdims=keepdims, **kwargs)


def prod(ndarr: NDArray | NDField | blosc2.C2Array, axis=None, dtype=None, keepdims=False, **kwargs):
    """
    Returns the product of array elements over a given axis.

    Parameters
    ----------
    ndarr: :ref:`NDArray` or :ref:`NDField` or ref:`C2Array` or :ref:`LazyExpr`
        The input array or expression.
    axis: int or tuple of ints, optional
        Axis or axes along which a product is performed. The default, axis=None,
        will multiply all the elements of the input array. If axis is negative
        it counts from the last to the first axis.
    dtype: np.dtype, optional
        The type of the returned array and of the accumulator in which the
        elements are multiplied. The dtype of a is used by default unless a has
        an integer dtype of less precision than the default platform integer.
    keepdims: bool, optional
        If this is set to True, the axes which are reduced are left in the result
        as dimensions with size one. With this option, the result will broadcast
        correctly against the input array.
    kwargs: dict, optional
        Keyword arguments that are supported by the :func:`empty` constructor.

    Returns
    -------
    product_along_axis: :ref:`NDArray` or :ref:`NDField`
        A NDArray with the product of the elements along the axis.

    References
    ----------
    `np.prod <https://numpy.org/doc/stable/reference/generated/numpy.prod.html>`_
    """
    return ndarr.prod(axis=axis, dtype=dtype, keepdims=keepdims, **kwargs)


def min(ndarr: NDArray | NDField | blosc2.C2Array, axis=None, keepdims=False, **kwargs):
    """
    Returns the minimum along a given axis.

    Parameters
    ----------
    ndarr: :ref:`NDArray` or :ref:`NDField` or ref:`C2Array` or :ref:`LazyExpr`
        The input array or expression.
    axis: int or tuple of ints, optional
        Axis or axes along which to operate. By default, flattened input is used.
    keepdims: bool, optional
        If this is set to True, the axes which are reduced are left in the result as
        dimensions with size one. With this option, the result will broadcast correctly
        against the input array.

    Returns
    -------
    min_along_axis: :ref:`NDArray` or :ref:`NDField`
        A NDArray with the minimum of the elements along the axis.

    References
    ----------
    `np.min <https://numpy.org/doc/stable/reference/generated/numpy.min.html>`_
    """
    return ndarr.min(axis=axis, keepdims=keepdims, **kwargs)


def max(ndarr: NDArray | NDField | blosc2.C2Array, axis=None, keepdims=False, **kwargs):
    """
    Returns the maximum along a given axis.

    Parameters
    ----------
    ndarr: :ref:`NDArray` or :ref:`NDField` or ref:`C2Array` or :ref:`LazyExpr`
        The input array or expression.
    axis: int or tuple of ints, optional
        Axis or axes along which to operate. By default, flattened input is used.
    keepdims: bool, optional
        If this is set to True, the axes which are reduced are left in the result as
        dimensions with size one. With this option, the result will broadcast correctly
        against the input array.

    Returns
    -------
    max_along_axis: :ref:`NDArray` or :ref:`NDField`
        A NDArray with the maximum of the elements along the axis.

    References
    ----------
    `np.max <https://numpy.org/doc/stable/reference/generated/numpy.max.html>`_
    """
    return ndarr.max(axis=axis, keepdims=keepdims, **kwargs)


def any(ndarr: NDArray | NDField | blosc2.C2Array, axis=None, keepdims=False, **kwargs):
    """
    Test whether any array element along a given axis evaluates to True.

    Parameters
    ----------
    ndarr: :ref:`NDArray` or :ref:`NDField` or ref:`C2Array` or :ref:`LazyExpr`
        The input array or expression.
    axis: int or tuple of ints, optional
        Axis or axes along which to operate. By default, flattened input is used.
    keepdims: bool, optional
        If this is set to True, the axes which are reduced are left in the result as
        dimensions with size one. With this option, the result will broadcast correctly
        against the input array.

    Returns
    -------
    any_along_axis: :ref:`NDArray` or :ref:`NDField`
        A NDArray with the result of the evaluation along the axis.

    References
    ----------
    `np.any <https://numpy.org/doc/stable/reference/generated/numpy.any.html>`_
    """
    return ndarr.any(axis=axis, keepdims=keepdims, **kwargs)


def all(ndarr: NDArray | NDField | blosc2.C2Array, axis=None, keepdims=False, **kwargs):
    """
    Test whether all array elements along a given axis evaluate to True.

    Parameters
    ----------
    ndarr: :ref:`NDArray` or :ref:`NDField` or ref:`C2Array` or :ref:`LazyExpr`
        The input array or expression.
    axis: int or tuple of ints, optional
        Axis or axes along which to operate. By default, flattened input is used.
    keepdims: bool, optional
        If this is set to True, the axes which are reduced are left in the result as
        dimensions with size one. With this option, the result will broadcast correctly
        against the input array.

    Returns
    -------
    all_along_axis: :ref:`NDArray` or :ref:`NDField`
        A NDArray with the result of the evaluation along the axis.

    References
    ----------
    `np.all <https://numpy.org/doc/stable/reference/generated/numpy.all.html>`_
    """
    return ndarr.all(axis=axis, keepdims=keepdims, **kwargs)


def sin(ndarr: NDArray | NDField | blosc2.C2Array, /):
    """
    Trigonometric sine, element-wise.

    Parameters
    ----------
    ndarr: :ref:`NDArray` or :ref:`NDField` or ref:`C2Array`
        Angle, in radians.

    Returns
    -------
    out: :ref:`LazyExpr`
        A lazy expression that can be evaluated.

    References
    ----------
    `np.sin <https://numpy.org/doc/stable/reference/generated/numpy.sin.html>`_
    """
    return blosc2.LazyExpr(new_op=(ndarr, "sin", None))


def cos(ndarr: NDArray | NDField | blosc2.C2Array, /):
    """
    Trigonometric cosine, element-wise.

    Parameters
    ----------
    ndarr: :ref:`NDArray` or :ref:`NDField` or ref:`C2Array`
        Angle, in radians.

    Returns
    -------
    out: :ref:`LazyExpr`
        A lazy expression that can be evaluated.

    References
    ----------
    `np.cos <https://numpy.org/doc/stable/reference/generated/numpy.cos.html>`_
    """
    return blosc2.LazyExpr(new_op=(ndarr, "cos", None))


def tan(ndarr: NDArray | NDField | blosc2.C2Array, /):
    """
    Trigonometric tangent, element-wise.

    Parameters
    ----------
    ndarr: :ref:`NDArray` or :ref:`NDField` or ref:`C2Array`
            Angle, in radians.

    Returns
    -------
    out: :ref:`LazyExpr`
        A lazy expression that can be evaluated.

    References
    ----------
    `np.tan <https://numpy.org/doc/stable/reference/generated/numpy.tan.html>`_
    """
    return blosc2.LazyExpr(new_op=(ndarr, "tan", None))


def sqrt(ndarr: NDArray | NDField | blosc2.C2Array, /):
    """
    Return the non-negative square-root of an array, element-wise.

    Parameters
    ----------
    ndarr: :ref:`NDArray` or :ref:`NDField` or ref:`C2Array`
            The input array.

    Returns
    -------
    out: :ref:`LazyExpr`
        A lazy expression that can be evaluated.

    References
    ----------
    `np.sqrt <https://numpy.org/doc/stable/reference/generated/numpy.sqrt.html>`_
    """
    return blosc2.LazyExpr(new_op=(ndarr, "sqrt", None))


def sinh(ndarr: NDArray | NDField | blosc2.C2Array, /):
    """
    Hyperbolic sine, element-wise.

    Parameters
    ----------
    ndarr: :ref:`NDArray` or :ref:`NDField` or ref:`C2Array`
            The input array.

    Returns
    -------
    out: :ref:`LazyExpr`
        A lazy expression that can be evaluated.

    References
    ----------
    `np.sinh <https://numpy.org/doc/stable/reference/generated/numpy.sinh.html>`_
    """
    return blosc2.LazyExpr(new_op=(ndarr, "sinh", None))


def cosh(ndarr: NDArray | NDField | blosc2.C2Array, /):
    """
    Hyperbolic cosine, element-wise.

    Parameters
    ----------
    ndarr: :ref:`NDArray` or :ref:`NDField` or ref:`C2Array`
            The input array.

    Returns
    -------
    out: :ref:`LazyExpr`
        A lazy expression that can be evaluated.

    References
    ----------
    `np.cosh <https://numpy.org/doc/stable/reference/generated/numpy.cosh.html>`_
    """
    return blosc2.LazyExpr(new_op=(ndarr, "cosh", None))


def tanh(ndarr: NDArray | NDField | blosc2.C2Array, /):
    """
    Hyperbolic tangent, element-wise.

    Parameters
    ----------
    ndarr: :ref:`NDArray` or :ref:`NDField` or ref:`C2Array`
            The input array.

    Returns
    -------
    out: :ref:`LazyExpr`
        A lazy expression that can be evaluated.

    References
    ----------
    `np.tanh <https://numpy.org/doc/stable/reference/generated/numpy.tanh.html>`_
    """
    return blosc2.LazyExpr(new_op=(ndarr, "tanh", None))


def arcsin(ndarr: NDArray | NDField | blosc2.C2Array, /):
    """
    Inverse sine, element-wise.

    Parameters
    ----------
    ndarr: :ref:`NDArray` or :ref:`NDField` or ref:`C2Array`
            The input array.

    Returns
    -------
    out: :ref:`LazyExpr`
        A lazy expression that can be evaluated.

    References
    ----------
    `np.arcsin <https://numpy.org/doc/stable/reference/generated/numpy.arcsin.html>`_
    """
    return blosc2.LazyExpr(new_op=(ndarr, "arcsin", None))


def arccos(ndarr: NDArray | NDField | blosc2.C2Array, /):
    """
    Trigonometric inverse cosine, element-wise.

    Parameters
    ----------
    ndarr: :ref:`NDArray` or :ref:`NDField` or ref:`C2Array`
            The input array.

    Returns
    -------
    out: :ref:`LazyExpr`
        A lazy expression that can be evaluated.

    References
    ----------
    `np.arccos <https://numpy.org/doc/stable/reference/generated/numpy.arccos.html>`_
    """
    return blosc2.LazyExpr(new_op=(ndarr, "arccos", None))


def arctan(ndarr: NDArray | NDField | blosc2.C2Array, /):
    """
    Trigonometric inverse tangent, element-wise.

    Parameters
    ----------
    ndarr: :ref:`NDArray` or :ref:`NDField` or ref:`C2Array`
            The input array.

    Returns
    -------
    out: :ref:`LazyExpr`
        A lazy expression that can be evaluated.

    References
    ----------
    `np.arctan <https://numpy.org/doc/stable/reference/generated/numpy.arctan.html>`_
    """
    return blosc2.LazyExpr(new_op=(ndarr, "arctan", None))


def arctan2(ndarr1: NDArray | NDField, ndarr2: NDArray | NDField | blosc2.C2Array, /):
    """
    Element-wise arc tangent of ``ndarr1 / ndarr2`` choosing the quadrant correctly.

    Parameters
    ----------
    ndarr1: :ref:`NDArray` or :ref:`NDField` or ref:`C2Array`
            The input array.
    ndarr2: :ref:`NDArray` or :ref:`NDField` or ref:`C2Array`
            The input array.

    Returns
    -------
    out: :ref:`LazyExpr`
        A lazy expression that can be evaluated.

    References
    ----------
    `np.arctan2 <https://numpy.org/doc/stable/reference/generated/numpy.arctan2.html>`_
    """
    return blosc2.LazyExpr(new_op=(ndarr1, "arctan2", ndarr2))


def arcsinh(ndarr: NDArray | NDField | blosc2.C2Array, /):
    """
    Inverse hyperbolic sine, element-wise.

    Parameters
    ----------
    ndarr: :ref:`NDArray` or :ref:`NDField` or ref:`C2Array`
            The input array.

    Returns
    -------
    out: :ref:`LazyExpr`
        A lazy expression that can be evaluated.

    References
    ----------
    `np.arcsinh <https://numpy.org/doc/stable/reference/generated/numpy.arcsinh.html>`_
    """
    return blosc2.LazyExpr(new_op=(ndarr, "arcsinh", None))


def arccosh(ndarr: NDArray | NDField | blosc2.C2Array, /):
    """
    Inverse hyperbolic cosine, element-wise.

    Parameters
    ----------
    ndarr: :ref:`NDArray` or :ref:`NDField` or ref:`C2Array`
        The input array.

    Returns
    -------
    out: :ref:`LazyExpr`
        A lazy expression that can be evaluated.

    References
    ----------
    `np.arccosh <https://numpy.org/doc/stable/reference/generated/numpy.arccosh.html>`_
    """
    return blosc2.LazyExpr(new_op=(ndarr, "arccosh", None))


def arctanh(ndarr: NDArray | NDField | blosc2.C2Array, /):
    """
    Inverse hyperbolic tangent, element-wise.

    Parameters
    ----------
    ndarr: :ref:`NDArray` or :ref:`NDField` or ref:`C2Array`
        The input array.

    Returns
    -------
    out: :ref:`LazyExpr`
        A lazy expression that can be evaluated.

    References
    ----------
    `np.arctanh <https://numpy.org/doc/stable/reference/generated/numpy.arctanh.html>`_
    """
    return blosc2.LazyExpr(new_op=(ndarr, "arctanh", None))


def exp(ndarr: NDArray | NDField | blosc2.C2Array, /):
    """
    Calculate the exponential of all elements in the input array.

    Parameters
    ----------
    ndarr: :ref:`NDArray` or :ref:`NDField` or ref:`C2Array`
            The input array.

    Returns
    -------
    out: :ref:`LazyExpr`
        A lazy expression that can be evaluated.

    References
    ----------
    `np.exp <https://numpy.org/doc/stable/reference/generated/numpy.exp.html>`_
    """
    return blosc2.LazyExpr(new_op=(ndarr, "exp", None))


def expm1(ndarr: NDArray | NDField | blosc2.C2Array, /):
    """
    Calculate ``exp(ndarr) - 1`` for all elements in the array.

    Parameters
    ----------
    ndarr: :ref:`NDArray` or :ref:`NDField` or ref:`C2Array`
            The input array.

    Returns
    -------
    out: :ref:`LazyExpr`
        A lazy expression that can be evaluated.

    References
    ----------
    `np.expm1 <https://numpy.org/doc/stable/reference/generated/numpy.expm1.html>`_
    """
    return blosc2.LazyExpr(new_op=(ndarr, "expm1", None))


def log(ndarr: NDArray | NDField | blosc2.C2Array, /):
    """
    Natural logarithm, element-wise.

    Parameters
    ----------
    ndarr: :ref:`NDArray` or :ref:`NDField` or ref:`C2Array`
        The input array.

    Returns
    -------
    out: :ref:`LazyExpr`
        A lazy expression that can be evaluated.

    References
    ----------
    `np.log <https://numpy.org/doc/stable/reference/generated/numpy.log.html>`_
    """
    return blosc2.LazyExpr(new_op=(ndarr, "log", None))


def log10(ndarr: NDArray | NDField | blosc2.C2Array, /):
    """
    Return the base 10 logarithm of the input array, element-wise.

    Parameters
    ----------
    ndarr: :ref:`NDArray` or :ref:`NDField` or ref:`C2Array`
        The input array.

    Returns
    -------
    out: :ref:`LazyExpr`
        A lazy expression that can be evaluated.

    References
    ----------
    `np.log10 <https://numpy.org/doc/stable/reference/generated/numpy.log10.html>`_
    """
    return blosc2.LazyExpr(new_op=(ndarr, "log10", None))


def log1p(ndarr: NDArray | NDField | blosc2.C2Array, /):
    """
    Return the natural logarithm of one plus the input array, element-wise.

    Parameters
    ----------
    ndarr: :ref:`NDArray` or :ref:`NDField` or ref:`C2Array`
        The input array.

    Returns
    -------
    out: :ref:`LazyExpr`
        A lazy expression that can be evaluated.

    References
    ----------
    `np.log1p <https://numpy.org/doc/stable/reference/generated/numpy.log1p.html>`_
    """
    return blosc2.LazyExpr(new_op=(ndarr, "log1p", None))


def conj(ndarr: NDArray | NDField | blosc2.C2Array, /):
    """
    Return the complex conjugate, element-wise.

    Parameters
    ----------
    ndarr: :ref:`NDArray` or :ref:`NDField` or ref:`C2Array`
        The input array.

    Returns
    -------
    out: :ref:`LazyExpr`
        A lazy expression that can be evaluated.

    References
    ----------
    `np.conj <https://numpy.org/doc/stable/reference/generated/numpy.conj.html>`_
    """
    return blosc2.LazyExpr(new_op=(ndarr, "conj", None))


def real(ndarr: NDArray | NDField | blosc2.C2Array, /):
    """
    Return the real part of the complex array, element-wise.

    Parameters
    ----------
    ndarr: :ref:`NDArray` or :ref:`NDField` or ref:`C2Array`
            The input array.

    Returns
    -------
    out: :ref:`LazyExpr`
            A lazy expression that can be evaluated.

    References
    ----------
    `np.real <https://numpy.org/doc/stable/reference/generated/numpy.real.html>`_
    """
    return blosc2.LazyExpr(new_op=(ndarr, "real", None))


def imag(ndarr: NDArray | NDField | blosc2.C2Array, /):
    """
    Return the imaginary part of the complex array, element-wise.

    Parameters
    ----------
    ndarr: :ref:`NDArray` or :ref:`NDField` or ref:`C2Array`
        The input array.

    Returns
    -------
    out: :ref:`LazyExpr`
        A lazy expression that can be evaluated.

    References
    ----------
    `np.imag <https://numpy.org/doc/stable/reference/generated/numpy.imag.html>`_
    """
    return blosc2.LazyExpr(new_op=(ndarr, "imag", None))


def contains(ndarr: NDArray | NDField | blosc2.C2Array, value: str | bytes | NDArray, /):
    """
    Check if the array contains a string value.

    Parameters
    ----------
    ndarr: :ref:`NDArray` or :ref:`NDField` or ref:`C2Array`
        The input array.
    value: str or :ref:`NDArray` or :ref:`NDField`
        The value to be checked.

    Returns
    -------
    out: :ref:`LazyExpr`
        A lazy expression that can be evaluated.
    """
    if not isinstance(value, str | bytes | NDArray):
        raise ValueError("value should be a string, bytes or a NDArray!")
    return blosc2.LazyExpr(new_op=(ndarr, "contains", value))


def abs(ndarr: NDArray | NDField | blosc2.C2Array, /):
    """
    Calculate the absolute value element-wise.

    Parameters
    ----------
    ndarr: :ref:`NDArray` or :ref:`NDField` or ref:`C2Array`
        The input array.

    Returns
    -------
    out: :ref:`LazyExpr`
        A lazy expression that can be evaluated.

    References
    ----------
    `np.abs <https://numpy.org/doc/stable/reference/generated/numpy.abs.html>`_
    """
    return blosc2.LazyExpr(new_op=(ndarr, "abs", None))


def where(
    condition: blosc2.LazyExpr,
    x: NDArray | NDField | np.ndarray | int | float | complex | bool | str | bytes | None = None,
    y: NDArray | NDField | np.ndarray | int | float | complex | bool | str | bytes | None = None,
):
    """
    Return elements chosen from `x` or `y` depending on `condition`.

    Parameters
    ----------
    condition: :ref:`LazyExpr`
        Where True, yield `x`, otherwise yield `y`.
    x: :ref:`NDArray` or :ref:`NDField` or np.ndarray or scalar
        Values from which to choose when `condition` is True.
    y: :ref:`NDArray` or :ref:`NDField` or np.ndarray or scalar
        Values from which to choose when `condition` is False.

    References
    ----------
    `np.where <https://numpy.org/doc/stable/reference/generated/numpy.where.html>`_
    """
    return condition.where(x, y)


def lazywhere(value1=None, value2=None):
    """Decorator to apply a where condition to a LazyExpr."""

    def inner_decorator(func):
        def wrapper(*args, **kwargs):
            return func(*args, **kwargs).where(value1, value2)

        return wrapper

    return inner_decorator


def _check_shape(shape):
    if isinstance(shape, int | np.integer):
        shape = (shape,)
    elif not isinstance(shape, tuple | list):
        raise ValueError("shape should be a tuple or a list!")
    return shape


def empty(shape, dtype=np.uint8, **kwargs):
    """Create an empty array.

    Parameters
    ----------
    shape: int, tuple or list
        The shape for the final array.
    dtype: np.dtype
        The ndarray dtype in NumPy format. Default is `np.uint8`.
        This will override the `typesize`
        in the cparams in case they are passed.

    Other Parameters
    ----------------
    kwargs: dict, optional
        Keyword arguments supported:
            chunks: tuple or list
                The chunk shape. If None (default), Blosc2 will compute
                an efficient chunk shape.
            blocks: tuple or list
                The block shape. If None (default), Blosc2 will compute
                an efficient block shape. This will override the `blocksize`
                in the cparams in case they are passed.

        The other keyword arguments supported are the same as for the
        :obj:`SChunk.__init__ <blosc2.schunk.SChunk.__init__>` constructor.

    Returns
    -------
    out: :ref:`NDArray <NDArray>`
        A :ref:`NDArray <NDArray>` is returned.

    Examples
    --------
    >>> import blosc2
    >>> import numpy as np
    >>> shape = [20, 20]
    >>> dtype = np.int32
    >>> # Create empty array with default chunks and blocks
    >>> array = blosc2.empty(shape, dtype=dtype)
    >>> array.shape
    (20, 20)
    >>> array.dtype
    dtype('int32')
    """
    shape = _check_shape(shape)
    _check_ndarray_kwargs(**kwargs)
    chunks = kwargs.pop("chunks", None)
    blocks = kwargs.pop("blocks", None)
    chunks, blocks = compute_chunks_blocks(shape, chunks, blocks, dtype, **kwargs)
    arr = blosc2_ext.empty(shape, chunks, blocks, dtype, **kwargs)
    return arr


def uninit(shape, dtype=np.uint8, **kwargs):
    """Create an array with uninitialized values.

    The parameters and keyword arguments are the same as for the
    :func:`empty` constructor.

    Returns
    -------
    out: :ref:`NDArray <NDArray>`
        A :ref:`NDArray <NDArray>` is returned.

    Examples
    --------
    >>> import blosc2
    >>> shape = [8, 8]
    >>> chunks = [6, 5]
    >>> # Create uninitialized array
    >>> array = blosc2.uninit(shape, dtype='f8', chunks=chunks)
    >>> array.shape
    (8, 8)
    >>> array.chunks
    (6, 5)
    >>> array.dtype
    dtype('float64')
    """
    shape = _check_shape(shape)
    _check_ndarray_kwargs(**kwargs)
    chunks = kwargs.pop("chunks", None)
    blocks = kwargs.pop("blocks", None)
    chunks, blocks = compute_chunks_blocks(shape, chunks, blocks, dtype, **kwargs)
    arr = blosc2_ext.uninit(shape, chunks, blocks, dtype, **kwargs)
    return arr


def zeros(shape, dtype=np.uint8, **kwargs):
    """Create an array, with zero being used as the default value
    for uninitialized portions of the array.

    The parameters and keyword arguments are the same as for the
    :func:`empty` constructor.

    Returns
    -------
    out: :ref:`NDArray <NDArray>`
        A :ref:`NDArray <NDArray>` is returned.

    Examples
    --------
    >>> import blosc2
    >>> import numpy as np
    >>> shape = [8, 8]
    >>> chunks = [6, 5]
    >>> blocks = [5, 5]
    >>> dtype = np.float64
    >>> # Create zeros array
    >>> array = blosc2.zeros(shape, dtype=dtype, chunks=chunks, blocks=blocks)
    >>> array.shape
    (8, 8)
    >>> array.chunks
    (6, 5)
    >>> array.blocks
    (5, 5)
    >>> array.dtype
    dtype('float64')
    """
    shape = _check_shape(shape)
    _check_ndarray_kwargs(**kwargs)
    chunks = kwargs.pop("chunks", None)
    blocks = kwargs.pop("blocks", None)
    chunks, blocks = compute_chunks_blocks(shape, chunks, blocks, dtype, **kwargs)
    arr = blosc2_ext.zeros(shape, chunks, blocks, dtype, **kwargs)
    return arr


def full(shape, fill_value, dtype=None, **kwargs):
    """Create an array, with :paramref:`fill_value` being used as the default value
    for uninitialized portions of the array.

    Parameters
    ----------
    shape: int, tuple or list
        The shape for the final array.
    fill_value: bytes, int, float or bool
        Default value to use for uninitialized portions of the array.
        Its size will override the `typesize`
        in the cparams in case they are passed.
    dtype: np.dtype
         The ndarray dtype in NumPy format. By default, this will
         be taken from the :paramref:`fill_value`.
         This will override the `typesize`
         in the cparams in case they are passed.

    Other Parameters
    ----------------
    kwargs: dict, optional
        Keyword arguments that are supported by the :func:`empty` constructor.

    Returns
    -------
    out: :ref:`NDArray <NDArray>`
        A :ref:`NDArray <NDArray>` is returned.

    Examples
    --------
    >>> import blosc2
    >>> import numpy as np
    >>> shape = [25, 10]
    >>> # Create array filled with True
    >>> array = blosc2.full(shape, True)
    >>> array.shape
    (25, 10)
    >>> array.dtype
    dtype('bool')
    """
    if isinstance(fill_value, bytes):
        dtype = np.dtype(f"S{len(fill_value)}")
    if dtype is None:
        dtype = np.dtype(type(fill_value))
    shape = _check_shape(shape)
    _check_ndarray_kwargs(**kwargs)
    chunks = kwargs.pop("chunks", None)
    blocks = kwargs.pop("blocks", None)
    chunks, blocks = compute_chunks_blocks(shape, chunks, blocks, dtype, **kwargs)
    arr = blosc2_ext.full(shape, chunks, blocks, fill_value, dtype, **kwargs)
    return arr


def frombuffer(
    buffer: bytes, shape: int | tuple | list, dtype: np.dtype = np.uint8, **kwargs: dict | list
) -> NDArray:
    """Create an array out of a buffer.

    Parameters
    ----------
    buffer: bytes
        The buffer of the data to populate the container.
    shape: int, tuple or list
        The shape for the final container.
    dtype: np.dtype
        The ndarray dtype in NumPy format. Default is `np.uint8`.
        This will override the `typesize`
        in the cparams in case they are passed.

    Other Parameters
    ----------------
    kwargs: dict, optional
        Keyword arguments that are supported by the :func:`empty` constructor.

    Returns
    -------
    out: :ref:`NDArray <NDArray>`
        A :ref:`NDArray <NDArray>` is returned.

    Examples
    --------
    >>> import blosc2
    >>> import numpy as np
    >>> shape = [25, 10]
    >>> chunks = (49, 49)
    >>> dtype = np.dtype("|S8")
    >>> typesize = dtype.itemsize
    >>> # Create a buffer
    >>> buffer = bytes(np.random.normal(0, 1, np.prod(shape)) * typesize)
    >>> # Create a NDArray from a buffer with default blocks
    >>> a = blosc2.frombuffer(buffer, shape, chunks=chunks, dtype=dtype)
    """
    shape = _check_shape(shape)
    _check_ndarray_kwargs(**kwargs)
    chunks = kwargs.pop("chunks", None)
    blocks = kwargs.pop("blocks", None)
    chunks, blocks = compute_chunks_blocks(shape, chunks, blocks, dtype, **kwargs)
    arr = blosc2_ext.from_buffer(buffer, shape, chunks, blocks, dtype, **kwargs)
    return arr


def copy(array, dtype=None, **kwargs):
    """
    This is equivalent to :meth:`NDArray.copy`
    """
    arr = array.copy(dtype, **kwargs)
    return arr


def asarray(array: np.ndarray, **kwargs: dict | list) -> NDArray:
    """Convert the `array` to an `NDArray`.

    Parameters
    ----------
    array: array_like
        An array supporting numpy array interface.

    Other Parameters
    ----------------
    kwargs: dict, optional
        Keyword arguments that are supported by the :func:`empty` constructor.

    Returns
    -------
    out: :ref:`NDArray <NDArray>`
        An new NDArray made of :paramref:`array`.

    Note
    ----
    If the provided chunks and blocks are well-behaved (that is, they are aligned with the
    shape of the array, and follow a C-contiguous schema; see :ref:`are_partitions_behaved`),
    the NDArray will be created chunk-by-chunk directly from the array, without the need to
    create a contiguous NumPy array internally.  This can be used for ingesting e.g.
    disk-based arrays very effectively.

    Examples
    --------
    >>> import blosc2
    >>> import numpy as np
    >>> # Create some data
    >>> shape = [25, 10]
    >>> a = np.arange(0, np.prod(shape), dtype=np.int64).reshape(shape)
    >>> # Create a NDArray from a NumPy array
    >>> nda = blosc2.asarray(a)
    """
    _check_ndarray_kwargs(**kwargs)
    chunks = kwargs.pop("chunks", None)
    blocks = kwargs.pop("blocks", None)
    chunks, blocks = compute_chunks_blocks(array.shape, chunks, blocks, array.dtype, **kwargs)
    shape = array.shape

    if are_partitions_behaved(shape, chunks, blocks):
        # We can take a shortcut and create the NDArray directly.
        # This path also has the advantage of not requiring creating a contiguous NumPy array
        # as a whole.  Thus, we can create NDArrays from NumPy arrays that are not contiguous,
        # without the need to convert them in-memory. Or even from objects that are not in
        # memory (e.g. on-disk or network, like HDF5, Zarr...); they only need to expose the
        # `__getitem__()` method.

        # Create the empty array
        ndarr = empty(shape, array.dtype, chunks=chunks, blocks=blocks, **kwargs)

        # Get the coordinates of the chunks
        chunks_idx, nchunks = get_chunks_idx(shape, chunks)
        # Iterate over the chunks and evaluate the expression
        for nchunk in range(nchunks):
            # Compute current slice coordinates
            coords = tuple(np.unravel_index(nchunk, chunks_idx))
            slice_ = tuple(
                slice(c * s, builtins.min((c + 1) * s, shape[i]))
                for i, (c, s) in enumerate(zip(coords, chunks, strict=True))
            )
            # Ensure the array slice is contiguous
            array_slice = np.ascontiguousarray(array[slice_])
            # ndarr[slice_] = array_slice  # a bit slow
            # All components of the slice are computed, so this fastpath is safe
            starts = tuple(s.start for s in slice_)
            stops = tuple(s.stop for s in slice_)
            ndarr.set_slice((starts, stops), array_slice)
        return ndarr

    # Go the slow (and possibly memory-intensive) path
    if not isinstance(array, np.ndarray):
        array = np.array(array)
    # A contiguous array is needed
    array = np.ascontiguousarray(array)

    return blosc2_ext.asarray(array, chunks, blocks, **kwargs)


def _check_ndarray_kwargs(**kwargs):
    supported_keys = [
        "chunks",
        "blocks",
        "cparams",
        "dparams",
        "meta",
        "urlpath",
        "contiguous",
        "mode",
        "mmap_mode",
        "initial_mapping_size",
    ]
    for key in kwargs:
        if key not in supported_keys:
            raise KeyError(
                f"Only {supported_keys} are supported as keyword arguments, and you passed '{key}'"
            )
    if "cparams" in kwargs and "chunks" in kwargs["cparams"]:
        raise ValueError("You cannot pass chunks in cparams, use `chunks` argument instead")
    if "cparams" in kwargs and "blocks" in kwargs["cparams"]:
        raise ValueError("You cannot pass chunks in cparams, use `blocks` argument instead")


def get_slice_nchunks(schunk, key):
    """
    Get the unidimensional chunk indexes needed to get a
    slice of a :ref:`SChunk <SChunk>` or a :ref:`NDArray <NDArray>`.

    Parameters
    ----------
    schunk: :ref:`SChunk <SChunk>` or :ref:`NDArray <NDArray>`
        The super-chunk or ndarray container.
    key: tuple(int, int), int, slice or sequence of slices
        If it is a super-chunk, a tuple with the start and stop of the slice, an integer,
        or a single slice.
        If it is a ndarray, sequences of slices (one per dim) are accepted too.

    Returns
    -------
    out: np.ndarray
        An array with the unidimensional chunk indexes.
    """
    if isinstance(schunk, NDArray):
        array = schunk
        key, _ = process_key(key, array.shape)
        start, stop, step = get_ndarray_start_stop(array.ndim, key, array.shape)
        if step != (1,) * array.ndim:
            raise IndexError("Step parameter is not supported yet")
        key = (start, stop)
        return blosc2_ext.array_get_slice_nchunks(array, key)
    else:
        if isinstance(key, int):
            key = (key, key + 1)
        elif isinstance(key, slice):
            if key.step not in (1, None):
                raise IndexError("Only step=1 is supported")
            key = (key.start, key.stop)
        return blosc2_ext.schunk_get_slice_nchunks(schunk, key)


# Class for dealing with fields in an NDArray
# This will allow to access fields by name in the dtype of the NDArray
class NDField(Operand):
    def __init__(self, ndarr: NDArray | NDField, field: str):
        if not isinstance(ndarr, NDArray):
            raise ValueError("ndarr should be a NDArray!")
        if not isinstance(field, str):
            raise ValueError("field should be a string!")
        if ndarr.dtype.fields is None:
            raise ValueError("NDArray does not have a structured dtype!")
        if field not in ndarr.dtype.fields:
            raise ValueError(f"Field {field} not found in the dtype of the NDArray")
        # Store immutable properties
        self.ndarr = ndarr
        self.chunks = ndarr.chunks
        self.blocks = ndarr.blocks
        self.field = field
        self.dtype = ndarr.dtype.fields[field][0]
        self.offset = ndarr.dtype.fields[field][1]
        # Activate the last read cache in parent NDArray
        self.ndarr.keep_last_read = True

    def __repr__(self):
        return f"NDField({self.ndarr}, {self.field})"

    @property
    def shape(self):
        return self.ndarr.shape

    @property
    def ext_shape(self):
        return self.ndarr.ext_shape

    @property
    def schunk(self):
        return self.ndarr.schunk

    def __getitem__(self, key):
        # If the key is a LazyExpr, decorate with ``where`` and return it
        if isinstance(key, blosc2.LazyExpr):
            return key.where(self)

        if isinstance(key, str):
            raise ValueError("This array is an NDField; use a structured NDArray for bool expressions")

        # Check if the key is in the last read cache
        inmutable_key = make_key_hashable(key)
        if inmutable_key in self.ndarr._last_read:
            return self.ndarr._last_read[inmutable_key][self.field]
        npbuf = self.ndarr[key]
        # Get the field from the buffer
        return npbuf[self.field]<|MERGE_RESOLUTION|>--- conflicted
+++ resolved
@@ -59,12 +59,6 @@
     return start, stop, step
 
 
-<<<<<<< HEAD
-def _check_allowed_dtypes(value: bool | int | float | str | NDArray | blosc2.C2Array | NDField,
-                          dtype_category: str, op: str):
-    if not (isinstance(value, blosc2.LazyExpr | NDArray | NDField | blosc2.C2Array | np.ndarray)
-            or np.isscalar(value)):
-=======
 def are_partitions_behaved(shape, chunks, blocks):
     """
     Check if the partitions defined by chunks and blocks are well-behaved with shape.
@@ -122,9 +116,8 @@
     return chunks_idx, nchunks
 
 
-def _check_allowed_dtypes(value: bool | int | float | NDArray | NDField, dtype_category: str, op: str):
+def _check_allowed_dtypes(value: bool | int | float | str | NDArray | blosc2.C2Array | NDField):
     if not (isinstance(value, blosc2.LazyExpr | NDArray | NDField | np.ndarray) or np.isscalar(value)):
->>>>>>> 6c1a47ef
         raise RuntimeError(
             "Expected LazyExpr, NDArray, NDField, C2Array, np.ndarray or scalar instances"
             f" and you provided a '{type(value)}' instance"
