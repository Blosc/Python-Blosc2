--- conflicted
+++ resolved
@@ -1399,16 +1399,6 @@
     Returns
     -------
     out: :ref:`SChunk`, :ref:`NDArray` or :ref:`C2Array`
-<<<<<<< HEAD
-        The SChunk or NDArray (in case there is a "b2nd" metalayer")
-        or the C2Array if :paramref:`urlpath` is a
-        :ref:`blosc2.URLPath <URLPath>` instance.
-
-    Notes
-    -----
-    * This is just a 'logical' open, so there is not a `close()` counterpart
-      because currently there is no need for it.
-=======
         The SChunk or NDArray (if there is a "b2nd" metalayer")
         or the C2Array if :paramref:`urlpath` is a :ref:`blosc2.URLPath <URLPath>` instance.
 
@@ -1416,25 +1406,15 @@
     -----
     * This is just a 'logical' open, so there is no `close()` counterpart because
       currently, there is no need for it.
->>>>>>> df10d368
 
     * If :paramref:`urlpath` is a :ref:`URLPath` instance, :paramref:`mode`
       must be 'r', :paramref:`offset` must be 0, and kwargs cannot be passed.
 
-<<<<<<< HEAD
-    * In case the original object saved in :paramref:`urlpath` is a :ref:`Proxy`,
-      this function will only return a :ref:`Proxy` if its source is a local
-      :ref:`SChunk`, :ref:`NDArray` or a remote :ref:`C2Array`.
-      Otherwise, it will return the Python-Blosc2 container used to cache the
-      data which can be a :ref:`SChunk` or a :ref:`NDArray` and may not have
-      all the data initialized (e.g. if the user has not accessed it yet).
-=======
     * If the original object saved in :paramref:`urlpath` was a :ref:`Proxy`, this function
       will only return a :ref:`Proxy` if its source is a local :ref:`SChunk`, :ref:`NDArray`
       or a remote :ref:`C2Array`. Otherwise, it will return the Python-Blosc2 container used to cache the data which
       can be a :ref:`SChunk` or a :ref:`NDArray` and may not have all the data initialized (e.g. if the user
       has not accessed it yet).
->>>>>>> df10d368
 
     * When opening a :ref:`LazyExpr` keep in mind the note above regarding operands.
 
