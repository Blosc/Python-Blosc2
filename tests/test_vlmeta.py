--- conflicted
+++ resolved
@@ -106,14 +106,8 @@
 
 
 def iter(schunk):
-<<<<<<< HEAD
-    keys = ["vlmeta1", "vlmeta2", "vlmeta3"]
+    keys = ["vlmeta1", "vlmeta2", "vlmeta3", "vlmeta4", "vlmeta5"]
     for i, vlmeta in enumerate(schunk.vlmeta):
-=======
-    keys = ["vlmeta1", "vlmeta2", "vlmeta3", "vlmeta4", "vlmeta5"]
-    i = 0
-    for vlmeta in schunk.vlmeta:
->>>>>>> 5b2918d0
         assert vlmeta == keys[i]
 
 
